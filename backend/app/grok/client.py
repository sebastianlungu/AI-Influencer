--- conflicted
+++ resolved
@@ -15,7 +15,6 @@
 import random
 import re
 import time
-from collections import deque
 from dataclasses import dataclass
 from decimal import Decimal
 from typing import Any
@@ -524,20 +523,6 @@
 class GrokClient:
     """Refactored Grok API client for prompt generation."""
 
-    # Binding policy: which slots to bind and how many items per slot
-    BIND_POLICY = {
-        "scene": {"k": 1, "recent": 50},
-        "pose_microaction": {"k": 1, "recent": 50},
-        "lighting": {"k": 1, "recent": 50},
-        "camera": {"k": 1, "recent": 50},
-        "angle": {"k": 1, "recent": 50},
-        "twist": {"k": 1, "recent": 40},  # mandatory now
-        "accessories": {"k": 2, "recent": 50},  # already enforced before; keep it
-    }
-
-    # Slots that are inspiration-only (never bound)
-    INSPIRE_ONLY = {"wardrobe_top", "wardrobe_bottom"}
-
     def __init__(
         self,
         api_key: str,
@@ -563,13 +548,6 @@
             max_retries=self.config.max_retries,
             rps=self.config.rps,
         )
-
-        # Initialize recency tracking for all bound slots
-        if not hasattr(self, "_recent"):
-            self._recent = {
-                slot: deque(maxlen=cfg["recent"])
-                for slot, cfg in self.BIND_POLICY.items()
-            }
 
     @staticmethod
     def _weighted_sample_texts(bank: list, k: int, rng: random.Random) -> list[str]:
@@ -745,39 +723,6 @@
         except (KeyError, IndexError) as e:
             raise RuntimeError(f"Failed to extract content from Grok response: {e}") from e
 
-    def _has_phrase(self, text: str, phrase: str) -> bool:
-        """
-        Check if text contains a phrase (case-insensitive).
-
-        Args:
-            text: Text to search in
-            phrase: Phrase to search for
-
-        Returns:
-            True if phrase is present (case-insensitive)
-        """
-        return phrase.lower() in text.lower()
-
-    def _all_bound_present(
-        self, text: str, bound: dict[str, list[str]]
-    ) -> tuple[bool, list[tuple[str, str]]]:
-        """
-        Check if prompt text contains all bound phrases from all slots.
-
-        Args:
-            text: Prompt text to check
-            bound: Dict mapping slot name to list of bound phrases
-
-        Returns:
-            Tuple of (all_present: bool, missing: list of (slot, phrase) tuples)
-        """
-        misses = []
-        for slot, items in bound.items():
-            for phrase in items:
-                if not self._has_phrase(text, phrase):
-                    misses.append((slot, phrase))
-        return (len(misses) == 0, misses)
-
     def generate_variations(
         self,
         character_profile: dict[str, Any],
@@ -1215,60 +1160,6 @@
         negative_prompt = ", ".join(set(dont_list + negative_list))
 
         # Per-call RNG for varied sampling (includes timestamp for true randomness)
-<<<<<<< HEAD
-        seed_mix = f"{setting}:{time.time()}"
-        rng = random.Random(hashlib.sha256(seed_mix.encode("utf-8")).hexdigest())
-
-        # Sample variety panels
-        acc_panel = self._weighted_sample_texts(accessories, 12, rng)
-        pose_panel = self._weighted_sample_texts(poses, 8, rng)
-        light_panel = self._weighted_sample_texts(lighting, 8, rng)
-        cam_panel = self._weighted_sample_texts(camera, 8, rng)
-        ang_panel = self._weighted_sample_texts(angles, 8, rng)
-        top_panel = self._weighted_sample_texts(wardrobe_top, 8, rng)
-        bot_panel = self._weighted_sample_texts(wardrobe_bottom, 8, rng)
-        twist_panel = self._weighted_sample_texts(twists, 8, rng)
-        scene_panel = self._weighted_sample_texts(scenes, 6, rng)
-
-        # Helper to bind from panel while avoiding recent items
-        def _bind_from_panel(slot_name: str, panel: list[str], k: int) -> list[str]:
-            recent = set(self._recent[slot_name])
-            available = [t for t in panel if t not in recent] or panel
-            if k >= len(available):
-                chosen = available[:]
-                rng.shuffle(chosen)
-                return chosen[:k]
-            return self._weighted_sample_texts(available, k, rng)
-
-        # Bind all slots according to BIND_POLICY
-        bound = {
-            "accessories": _bind_from_panel("accessories", acc_panel, self.BIND_POLICY["accessories"]["k"]),
-            "pose_microaction": _bind_from_panel("pose_microaction", pose_panel, self.BIND_POLICY["pose_microaction"]["k"]),
-            "lighting": _bind_from_panel("lighting", light_panel, self.BIND_POLICY["lighting"]["k"]),
-            "camera": _bind_from_panel("camera", cam_panel, self.BIND_POLICY["camera"]["k"]),
-            "angle": _bind_from_panel("angle", ang_panel, self.BIND_POLICY["angle"]["k"]),
-            "twist": _bind_from_panel("twist", twist_panel, self.BIND_POLICY["twist"]["k"]) if twist_panel else ["subtle creative twist"],
-            "scene": _bind_from_panel("scene", scene_panel, self.BIND_POLICY["scene"]["k"]),
-        }
-
-        # Log bound phrases for auditing
-        log.info("BOUND", extra={"bound": {k: v for k, v in bound.items()}})
-
-        # Build system prompt with all bound phrases and exact requirements
-        seed_text = f" (embellish with: {', '.join(seed_words)})" if seed_words else ""
-
-        # Format bound phrases for display
-        acc_str = f"`{bound['accessories'][0]}`, `{bound['accessories'][1]}`" if len(bound['accessories']) > 1 else f"`{bound['accessories'][0]}`"
-        twist_str = f"`{bound['twist'][0]}`" if bound['twist'] else "`subtle creative twist`"
-
-        system_prompt = f"""Create {count} prompt bundle(s) for: {setting}{seed_text}
-
-Each bundle has:
-1. Image prompt (900-1100 chars) - photorealistic glamour portrait
-2. Video prompt (6s motion + action)
-
-**CRITICAL: Image prompt MUST be 900-1100 characters including spaces. Count carefully. Prompts exceeding 1500 chars will be rejected.**
-=======
         rng = random.Random()
         rng.seed(hash(f"{setting_id}|{count}|{time.time()}") & 0xFFFFFFFFFFFF)
 
@@ -1416,37 +1307,9 @@
         if inspiration_panels:
             inspiration_section = f"""**VARIETY BANKS (inspiration for unbound slots):**
 {chr(10).join(inspiration_panels)}
->>>>>>> d3303f01
 
 """
 
-<<<<<<< HEAD
-Variety banks (for inspiration):
-- Scenes: {', '.join(scene_panel)}
-- Accessories: {', '.join(acc_panel)}
-- Poses: {', '.join(pose_panel)}
-- Lighting: {', '.join(light_panel)}
-- Camera: {', '.join(cam_panel)}
-- Angles: {', '.join(ang_panel)}
-- Twists: {', '.join(twist_panel) if twist_panel else 'creative variations'}
-
-**MUST USE THESE EXACT PHRASES (copy-paste verbatim; do not paraphrase or replace):**
-- Scene: `{bound['scene'][0]}`
-- Pose microaction: `{bound['pose_microaction'][0]}`
-- Lighting: `{bound['lighting'][0]}`
-- Camera: `{bound['camera'][0]}`
-- Angle: `{bound['angle'][0]}`
-- Accessories (use both): {acc_str}
-- Twist: {twist_str}
-
-**WARDROBE — INVENT NEW**
-- Tops (examples): {', '.join(top_panel[:4])}
-- Bottoms (examples): {', '.join(bot_panel[:4])}
-Do not reuse the examples; create a brand-new outfit (50–80 chars) with fabrics, fit, colors, details.
-
-Image template (aim for 900–1100 chars total):
-"photorealistic vertical 9:16 image of a 28-year-old woman with [appearance], [shot type] at [specific scene location]. Camera: [exact camera + angle]. Wardrobe: [NEW outfit with details]. Accessories: [both bound items]. Pose: [bound pose microaction + expression]. Lighting: [bound lighting]. Twist: [bound twist integrated naturally]. Environment: [scene details]."
-=======
         # Calculate budget for LLM (total target - FOREVER prefix)
         # Target: 1930-2130 chars total (FOREVER ~236 + LLM ~1694-1894)
         # Increased by +200 chars to reach 1300-1400 total target
@@ -1463,7 +1326,6 @@
 **CRITICAL: FOREVER PREFIX (already fixed on our side):**
 The following prefix is FIXED and will be prepended automatically to your text:
 "{forever_prefix}"
->>>>>>> d3303f01
 
 **YOUR TASK:**
 Write ONLY what comes AFTER the above prefix. Do NOT rewrite or include the persona/character description.
@@ -1645,125 +1507,6 @@
                     else:
                         bundle_raw["_validation_warning"] = f"length: {length_str}"
 
-<<<<<<< HEAD
-                # Character limits passed - now validate bound phrases
-                all_compliant = True
-                missing_details = []
-
-                for bundle_raw in bundles:
-                    prompt_text = bundle_raw["image_prompt"]["final_prompt"]
-                    bundle_id = bundle_raw["id"]
-                    compliant, misses = self._all_bound_present(prompt_text, bound)
-
-                    if not compliant:
-                        all_compliant = False
-                        missing_details.append((bundle_id, misses))
-                        miss_str = ", ".join([f"{slot}:{phrase}" for slot, phrase in misses])
-                        log.warning(
-                            "NONCOMPLIANT",
-                            extra={
-                                "bundle_id": bundle_id,
-                                "missing": misses,
-                                "attempt": attempt,
-                            },
-                        )
-
-                # If any bundle is non-compliant and we haven't retried yet, issue corrective retry
-                if not all_compliant and attempt == 1:
-                    log.info("GROK_BUNDLE issuing corrective retry for missing bound phrases")
-
-                    # Build corrective system prompt emphasizing the missing phrases
-                    missing_summary = []
-                    for bundle_id, misses in missing_details:
-                        miss_str = ", ".join([f"{slot}=`{phrase}`" for slot, phrase in misses])
-                        missing_summary.append(f"{bundle_id}: {miss_str}")
-
-                    corrective_note = (
-                        "\n\n**CORRECTION REQUIRED:** Previous output was missing these EXACT phrases. "
-                        f"You MUST include them verbatim:\n{chr(10).join(missing_summary)}\n"
-                        "Copy-paste the phrases exactly as shown in backticks. Do not paraphrase."
-                    )
-
-                    system_prompt_corrective = system_prompt + corrective_note
-
-                    # Retry with corrective prompt
-                    log.info("GROK_BUNDLE corrective attempt (2/3)...")
-                    content = self._call_api(system_prompt_corrective, user_prompt, temperature=0.9, max_tokens=4000)
-
-                    bundles_raw = extract_json(content)
-
-                    if not isinstance(bundles_raw, list) or len(bundles_raw) != count:
-                        raise ValueError(f"Expected {count} bundles on corrective retry, got {len(bundles_raw) if isinstance(bundles_raw, list) else 'non-array'}")
-
-                    # Re-validate bundles (both character limits and bound phrases)
-                    bundles = []
-                    invalid_prompts = []
-                    still_missing = []
-
-                    for bundle_raw in bundles_raw:
-                        prompt_text = bundle_raw["image_prompt"]["final_prompt"]
-                        bundle_id = self._generate_bundle_id(setting, prompt_text)
-                        bundle_raw["id"] = bundle_id
-
-                        validated = PromptBundle(**bundle_raw)
-
-                        # Check character limits
-                        prompt_len = len(validated.image_prompt.final_prompt)
-                        if prompt_len < min_chars:
-                            invalid_prompts.append((bundle_id, prompt_len, "too_short"))
-                        elif prompt_len > max_chars:
-                            invalid_prompts.append((bundle_id, prompt_len, "too_long"))
-
-                        # Check bound phrases
-                        compliant, misses = self._all_bound_present(prompt_text, bound)
-                        if not compliant:
-                            still_missing.append((bundle_id, misses))
-                            miss_str = ", ".join([f"{slot}:{phrase}" for slot, phrase in misses])
-                            log.warning(
-                                "STILL_NONCOMPLIANT",
-                                extra={
-                                    "bundle_id": bundle_id,
-                                    "missing": misses,
-                                },
-                            )
-                        else:
-                            log.info(
-                                "CORRECTED",
-                                extra={"bundle_id": bundle_id},
-                            )
-
-                        bundles.append(bundle_raw)
-
-                    # If character limits violated, reject and retry
-                    if invalid_prompts:
-                        error_details = ", ".join([f"{bid}:{length}({reason})" for bid, length, reason in invalid_prompts])
-                        last_error = RuntimeError(
-                            f"Character limit violation after corrective retry. "
-                            f"Invalid prompts: {error_details}."
-                        )
-                        log.info("GROK_BUNDLE retrying (attempt 3/3)...")
-                        continue  # Retry
-
-                    # Accept corrected bundles even if some phrases still missing (logged above)
-                    log.info(f"GROK_BUNDLE corrective attempt complete: {len(bundles)} bundles, {len(still_missing)} still non-compliant")
-
-                    # Update recency tracking for all bound slots
-                    for slot, items in bound.items():
-                        for phrase in items:
-                            self._recent[slot].append(phrase)
-
-                    return bundles
-
-                # All prompts compliant on first attempt - success!
-                log.info(f"GROK_BUNDLE generated {len(bundles)} bundles (all within limits, all phrases present)")
-
-                # Update recency tracking for all bound slots
-                for slot, items in bound.items():
-                    for phrase in items:
-                        self._recent[slot].append(phrase)
-
-                return bundles
-=======
                 # Log concise BUNDLE_SUMMARY (informational)
                 warnings_str = bundle_raw.get("_validation_warning", "none")
                 log.info(
@@ -1771,7 +1514,6 @@
                     f"bind_status=\"{bind_status}\" pydantic_valid={pydantic_valid} "
                     f"warnings=\"{warnings_str}\""
                 )
->>>>>>> d3303f01
 
                 # ALWAYS include bundle (no skipping)
                 bundles.append(bundle_raw)
